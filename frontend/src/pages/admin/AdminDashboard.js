import React, { useState, useEffect } from 'react';
import { Chart as ChartJS, CategoryScale, LinearScale, PointElement, LineElement, BarElement, Title, Tooltip, Legend, ArcElement } from 'chart.js';
import { Line, Doughnut } from 'react-chartjs-2';
import AdminLayout from '../../components/admin/AdminLayout';
import { adminApiService } from '../../services/api/adminApi';
import { Loading } from '../../components';
import './AdminDashboard.css';

// Register Chart.js components
ChartJS.register(
  CategoryScale,
  LinearScale,
  PointElement,
  LineElement,
  BarElement,
  Title,
  Tooltip,
  Legend,
  ArcElement
);

const AdminDashboard = () => {  const [stats, setStats] = useState(null);
  const [recentActivity, setRecentActivity] = useState([]);
  const [systemHealth, setSystemHealth] = useState(null);
  const [loading, setLoading] = useState(true);
  const [error, setError] = useState(null);
  const [lastRefresh, setLastRefresh] = useState(null);
  const [activeTab, setActiveTab] = useState('overview');
  useEffect(() => {
    loadDashboardData();
    
    // Set up auto-refresh every 30 seconds
    const interval = setInterval(() => {
      loadDashboardData(true); // Silent refresh
    }, 30000);
    
    return () => {
      if (interval) clearInterval(interval);
    };
  }, []);

  const loadDashboardData = async (silent = false) => {
    try {
      if (!silent) {
        setLoading(true);
        setError(null);
      }

<<<<<<< HEAD
      console.log(
        '🔄 Loading dashboard data sequentially to prevent concurrent issues...'
      );

      // Load data sequentially instead of all at once to prevent concurrent auth issues
      console.log('📊 Loading stats...');
      const statsData = await adminApiService.getDashboardStats();
      setStats(statsData);

      // Small delay between requests
      await new Promise(resolve => setTimeout(resolve, 100));

      console.log('📋 Loading recent activity...');
      const activityData = await adminApiService.getRecentActivity();
      setRecentActivity(activityData);

      // Small delay between requests
      await new Promise(resolve => setTimeout(resolve, 100));

      console.log('🔍 Loading system health...');
      const healthData = await adminApiService.getSystemHealth();
      setSystemHealth(healthData);
=======
      console.log('🔄 Loading comprehensive dashboard data...');

      // Load all data in parallel for better performance
      const [statsData, activityData, healthData] = await Promise.all([
        adminApiService.getDashboardStats(),
        adminApiService.getRecentActivity(15),
        adminApiService.getSystemHealth()
      ]);
      
      setStats(statsData);
      setRecentActivity(activityData);
      setSystemHealth(healthData);
      setLastRefresh(new Date());
      
      console.log('✅ Dashboard data loaded successfully');
>>>>>>> d78d388b

      console.log('✅ All dashboard data loaded successfully');
    } catch (err) {
      console.error('❌ Error loading dashboard data:', err);
      if (!silent) setError('Failed to load dashboard data');
    } finally {
      if (!silent) setLoading(false);
    }
  };

  const handleRefresh = () => {
    loadDashboardData();
  };

  const getHealthStatusColor = (status) => {
    switch (status?.toLowerCase()) {
      case 'healthy': return '#10b981';
      case 'warning': return '#f59e0b';
      case 'error': case 'critical': return '#ef4444';
      default: return '#6b7280';
    }
  };

  const getActivityIcon = (modelName, action) => {
    const icons = {
      'User': '👥',
      'Patient': '🏥',
      'LabResult': '🧪',
      'Medication': '💊',
      'Procedure': '🩺',
      'Allergy': '⚠️',
      'Immunization': '💉',
      'Condition': '📋'
    };
    return icons[modelName] || '📄';
  };

  // Chart data preparation
  const activityChartData = {
    labels: ['Mon', 'Tue', 'Wed', 'Thu', 'Fri', 'Sat', 'Sun'],
    datasets: [
      {
        label: 'User Activity',
        data: stats?.weekly_activity || [12, 19, 8, 15, 22, 18, 25],
        borderColor: '#3b82f6',
        backgroundColor: 'rgba(59, 130, 246, 0.1)',
        tension: 0.4,
      }
    ]
  };

  const recordsDistributionData = {
    labels: ['Patients', 'Lab Results', 'Medications', 'Procedures', 'Allergies'],
    datasets: [
      {
        data: [
          stats?.total_patients || 0,
          stats?.total_lab_results || 0,
          stats?.total_medications || 0,
          stats?.total_procedures || 0,
          stats?.total_allergies || 0
        ],
        backgroundColor: [
          '#3b82f6',
          '#10b981',
          '#f59e0b',
          '#ef4444',
          '#8b5cf6'
        ],
        borderWidth: 0,
      }
    ]
  };

  if (loading) {
    return (
      <AdminLayout>
        <div className="admin-loading">
          <Loading />
          <p>Loading comprehensive dashboard...</p>
        </div>
      </AdminLayout>
    );
  }

  if (error) {
    return (
      <AdminLayout>
        <div className="admin-error">
          <div className="error-icon">⚠️</div>
          <h2>Dashboard Error</h2>
          <p>{error}</p>
          <div className="error-actions">
            <button onClick={handleRefresh} className="retry-btn primary">
              🔄 Retry
            </button>
            <button onClick={() => window.location.reload()} className="retry-btn secondary">
              🔄 Reload Page
            </button>
          </div>
        </div>
      </AdminLayout>
    );
  }
  return (
    <AdminLayout>
      <div className="admin-dashboard-modern">
        {/* Dashboard Header */}
        <div className="dashboard-header-modern">
          <div className="header-content">
            <div className="header-title">
              <h1>🏥 Admin Dashboard</h1>
              <p>Comprehensive system overview and management</p>
              {lastRefresh && (
                <small className="last-refresh">
                  Last updated: {lastRefresh.toLocaleTimeString()}
                </small>
              )}
            </div>
            <div className="header-actions">
              <button onClick={handleRefresh} className="refresh-btn" disabled={loading}>
                <span className={`refresh-icon ${loading ? 'spinning' : ''}`}>🔄</span>
                Refresh
              </button>
              <div className="view-tabs">
                <button 
                  className={`tab-btn ${activeTab === 'overview' ? 'active' : ''}`}
                  onClick={() => setActiveTab('overview')}
                >
                  📊 Overview
                </button>
                <button 
                  className={`tab-btn ${activeTab === 'analytics' ? 'active' : ''}`}
                  onClick={() => setActiveTab('analytics')}
                >
                  📈 Analytics
                </button>
              </div>
            </div>
          </div>
        </div>

        {/* Quick Stats Grid */}
        <div className="quick-stats-grid">
          <div className="stat-card-modern primary">
            <div className="stat-icon">👥</div>
            <div className="stat-content">
              <div className="stat-value">{stats?.total_users || 0}</div>
              <div className="stat-label">Total Users</div>
              <div className="stat-change positive">
                +{stats?.recent_registrations || 0} this week
              </div>
            </div>
            <div className="stat-trend">📈</div>
          </div>

          <div className="stat-card-modern success">
            <div className="stat-icon">🏥</div>
            <div className="stat-content">
              <div className="stat-value">{stats?.total_patients || 0}</div>
              <div className="stat-label">Active Patients</div>
              <div className="stat-change neutral">
                {stats?.active_patients || 0} active
              </div>
            </div>
            <div className="stat-trend">📊</div>
          </div>

          <div className="stat-card-modern warning">
            <div className="stat-icon">🧪</div>
            <div className="stat-content">
              <div className="stat-value">{stats?.total_lab_results || 0}</div>
              <div className="stat-label">Lab Results</div>
              <div className="stat-change attention">
                {stats?.pending_lab_results || 0} pending review
              </div>
            </div>
            <div className="stat-trend">⏳</div>
          </div>

          <div className="stat-card-modern info">
            <div className="stat-icon">💊</div>
            <div className="stat-content">
<<<<<<< HEAD
              <h3>Medical Records</h3>
              <p className="stat-number">
                {(stats?.total_conditions || 0) +
                  (stats?.total_allergies || 0) +
                  (stats?.total_procedures || 0)}
              </p>
              <small>conditions, allergies, procedures</small>
=======
              <div className="stat-value">{stats?.total_medications || 0}</div>
              <div className="stat-label">Medications</div>
              <div className="stat-change positive">
                {stats?.active_medications || 0} active prescriptions
              </div>
>>>>>>> d78d388b
            </div>
            <div className="stat-trend">💊</div>
          </div>
        </div>

<<<<<<< HEAD
        {/* Main Content Grid */}
        <div className="dashboard-content">
          {/* System Health */}
          <div className="dashboard-card">
            <h2>System Health</h2>
            <div className="system-health">
              <div className="health-item">
                <span className="health-label">Database Status:</span>
                <span
                  className={`health-status ${systemHealth?.database_status === 'healthy' ? 'healthy' : 'error'}`}
                >
                  {systemHealth?.database_status || 'Unknown'}
                </span>
              </div>
              <div className="health-item">
                <span className="health-label">Total Records:</span>
                <span className="health-value">
                  {systemHealth?.total_records || 0}
                </span>
              </div>
              <div className="health-item">
                <span className="health-label">System Uptime:</span>
                <span className="health-value">
                  {systemHealth?.system_uptime || 'Unknown'}
                </span>
              </div>
              <div className="health-item">
                <span className="health-label">Last Backup:</span>
                <span className="health-value">
                  {systemHealth?.last_backup
                    ? new Date(systemHealth.last_backup).toLocaleDateString()
                    : 'No backup recorded'}
                </span>
=======
        {/* Main Dashboard Content */}
        <div className="dashboard-content-modern">
          
          {/* Charts Section */}
          {activeTab === 'analytics' && (
            <div className="charts-section">
              <div className="chart-card">
                <div className="chart-header">
                  <h3>📈 Weekly Activity Trend</h3>
                  <p>User interactions over the past week</p>
                </div>
                <div className="chart-container">
                  <Line 
                    data={activityChartData} 
                    options={{
                      responsive: true,
                      maintainAspectRatio: false,
                      plugins: {
                        legend: { display: false }
                      },
                      scales: {
                        y: { beginAtZero: true }
                      }
                    }} 
                  />
                </div>
              </div>

              <div className="chart-card">
                <div className="chart-header">
                  <h3>📊 Records Distribution</h3>
                  <p>Breakdown of medical records by type</p>
                </div>
                <div className="chart-container doughnut">
                  <Doughnut 
                    data={recordsDistributionData}
                    options={{
                      responsive: true,
                      maintainAspectRatio: false,
                      plugins: {
                        legend: { position: 'bottom' }
                      }
                    }}
                  />
                </div>
>>>>>>> d78d388b
              </div>
            </div>
          )}

<<<<<<< HEAD
          {/* Recent Activity */}
          <div className="dashboard-card">
            <h2>Recent Activity</h2>
            <div className="recent-activity">
              {recentActivity.length > 0 ? (
                <ul className="activity-list">
                  {recentActivity.map((activity, index) => (
                    <li key={index} className="activity-item">
                      <div className="activity-icon">
                        {activity.model_name === 'User' && '👥'}
                        {activity.model_name === 'Patient' && '🏥'}
                        {activity.model_name === 'LabResult' && '🧪'}
                        {!['User', 'Patient', 'LabResult'].includes(
                          activity.model_name
                        ) && '📋'}
                      </div>
                      <div className="activity-content">
                        <p className="activity-description">
                          {activity.description}
                        </p>
                        <small className="activity-time">
                          {new Date(activity.timestamp).toLocaleString()}
                        </small>
=======
          {/* Overview Content */}
          {activeTab === 'overview' && (
            <div className="overview-section">
              
              {/* System Health Card */}
              <div className="dashboard-card-modern health-card">
                <div className="card-header">
                  <h3>🔍 System Health</h3>
                  <div className="health-status-indicator">
                    <span 
                      className="status-dot" 
                      style={{ backgroundColor: getHealthStatusColor(systemHealth?.database_status) }}
                    ></span>
                    {systemHealth?.database_status || 'Unknown'}
                  </div>
                </div>
                <div className="health-metrics">
                  <div className="health-metric">
                    <div className="metric-icon">💾</div>
                    <div className="metric-content">
                      <div className="metric-label">Database Status</div>
                      <div className="metric-value">{systemHealth?.database_status || 'Unknown'}</div>
                    </div>
                  </div>
                  <div className="health-metric">
                    <div className="metric-icon">📊</div>
                    <div className="metric-content">
                      <div className="metric-label">Total Records</div>
                      <div className="metric-value">{systemHealth?.total_records || 0}</div>
                    </div>
                  </div>
                  <div className="health-metric">
                    <div className="metric-icon">⏱️</div>
                    <div className="metric-content">
                      <div className="metric-label">Uptime</div>
                      <div className="metric-value">{systemHealth?.system_uptime || 'Unknown'}</div>
                    </div>
                  </div>
                  <div className="health-metric">
                    <div className="metric-icon">💽</div>
                    <div className="metric-content">
                      <div className="metric-label">Last Backup</div>
                      <div className="metric-value">
                        {systemHealth?.last_backup ? 
                          new Date(systemHealth.last_backup).toLocaleDateString() : 
                          'No backup'
                        }
                      </div>
                    </div>
                  </div>
                </div>
              </div>

              {/* Recent Activity Card */}
              <div className="dashboard-card-modern activity-card">
                <div className="card-header">
                  <h3>📋 Recent Activity</h3>
                  <div className="activity-filter">
                    <select className="filter-select">
                      <option value="all">All Activities</option>
                      <option value="users">User Activities</option>
                      <option value="medical">Medical Records</option>
                    </select>
                  </div>
                </div>
                <div className="activity-feed">
                  {recentActivity.length > 0 ? (
                    recentActivity.map((activity, index) => (
                      <div key={index} className="activity-item-modern">
                        <div className="activity-icon-modern">
                          {getActivityIcon(activity.model_name, activity.action)}
                        </div>
                        <div className="activity-content-modern">
                          <div className="activity-description">{activity.description}</div>
                          <div className="activity-meta">
                            <span className="activity-time">
                              {new Date(activity.timestamp).toLocaleString()}
                            </span>
                            <span className="activity-type">{activity.model_name}</span>
                          </div>
                        </div>
                        <div className="activity-status">
                          <span className="status-badge success">✓</span>
                        </div>
>>>>>>> d78d388b
                      </div>
                    ))
                  ) : (
                    <div className="no-activity-modern">
                      <div className="no-activity-icon">📭</div>
                      <p>No recent activity to display</p>
                    </div>
                  )}
                </div>
              </div>

            </div>
          )}

<<<<<<< HEAD
          {/* Quick Actions */}
          <div className="dashboard-card">
            <h2>Quick Actions</h2>
            <div className="quick-actions">
              <button
                className="action-btn"
                onClick={() => (window.location.href = '/admin/models/user')}
              >
                <span className="action-icon">👥</span>
                Manage Users
              </button>
              <button
                className="action-btn"
                onClick={() => (window.location.href = '/admin/models/patient')}
              >
                <span className="action-icon">🏥</span>
                Manage Patients
              </button>
              <button
                className="action-btn"
                onClick={() =>
                  (window.location.href = '/admin/bulk-operations')
                }
              >
                <span className="action-icon">⚡</span>
                Bulk Operations
              </button>
              <button
                className="action-btn"
                onClick={() => (window.location.href = '/admin/system-health')}
              >
                <span className="action-icon">🔍</span>
                System Health
=======
          {/* Quick Actions Panel */}
          <div className="quick-actions-modern">
            <h3>⚡ Quick Actions</h3>
            <div className="actions-grid">
              <button 
                className="action-btn-modern primary"
                onClick={() => window.location.href = '/admin/models/user'}
              >
                <div className="action-icon">👥</div>
                <div className="action-content">
                  <div className="action-title">Manage Users</div>
                  <div className="action-desc">View, edit, and manage user accounts</div>
                </div>
              </button>

              <button 
                className="action-btn-modern success"
                onClick={() => window.location.href = '/admin/models/patient'}
              >
                <div className="action-icon">🏥</div>
                <div className="action-content">
                  <div className="action-title">Patient Records</div>
                  <div className="action-desc">Access and manage patient information</div>
                </div>
              </button>

              <button 
                className="action-btn-modern warning"
                onClick={() => window.location.href = '/admin/system-health'}
              >
                <div className="action-icon">🔍</div>
                <div className="action-content">
                  <div className="action-title">System Health</div>
                  <div className="action-desc">Monitor system performance and status</div>
                </div>
              </button>

              <button 
                className="action-btn-modern info"
                onClick={() => window.location.href = '/admin/bulk-operations'}
              >
                <div className="action-icon">⚡</div>
                <div className="action-content">
                  <div className="action-title">Bulk Operations</div>
                  <div className="action-desc">Perform batch operations on records</div>
                </div>
              </button>

              <button 
                className="action-btn-modern secondary"
                onClick={() => window.location.href = '/admin/models/lab-result'}
              >
                <div className="action-icon">🧪</div>
                <div className="action-content">
                  <div className="action-title">Lab Results</div>
                  <div className="action-desc">Review and manage laboratory results</div>
                </div>
              </button>

              <button 
                className="action-btn-modern tertiary"
                onClick={() => window.location.href = '/admin/reports'}
              >
                <div className="action-icon">📊</div>
                <div className="action-content">
                  <div className="action-title">Generate Reports</div>
                  <div className="action-desc">Create system and usage reports</div>
                </div>
>>>>>>> d78d388b
              </button>
            </div>
          </div>

        </div>
      </div>
    </AdminLayout>
  );
};

export default AdminDashboard;<|MERGE_RESOLUTION|>--- conflicted
+++ resolved
@@ -46,30 +46,7 @@
         setError(null);
       }
 
-<<<<<<< HEAD
-      console.log(
-        '🔄 Loading dashboard data sequentially to prevent concurrent issues...'
-      );
-
-      // Load data sequentially instead of all at once to prevent concurrent auth issues
-      console.log('📊 Loading stats...');
-      const statsData = await adminApiService.getDashboardStats();
-      setStats(statsData);
-
-      // Small delay between requests
-      await new Promise(resolve => setTimeout(resolve, 100));
-
-      console.log('📋 Loading recent activity...');
-      const activityData = await adminApiService.getRecentActivity();
-      setRecentActivity(activityData);
-
-      // Small delay between requests
-      await new Promise(resolve => setTimeout(resolve, 100));
-
-      console.log('🔍 Loading system health...');
-      const healthData = await adminApiService.getSystemHealth();
-      setSystemHealth(healthData);
-=======
+
       console.log('🔄 Loading comprehensive dashboard data...');
 
       // Load all data in parallel for better performance
@@ -83,9 +60,7 @@
       setRecentActivity(activityData);
       setSystemHealth(healthData);
       setLastRefresh(new Date());
-      
-      console.log('✅ Dashboard data loaded successfully');
->>>>>>> d78d388b
+   
 
       console.log('✅ All dashboard data loaded successfully');
     } catch (err) {
@@ -269,61 +244,19 @@
           <div className="stat-card-modern info">
             <div className="stat-icon">💊</div>
             <div className="stat-content">
-<<<<<<< HEAD
-              <h3>Medical Records</h3>
-              <p className="stat-number">
-                {(stats?.total_conditions || 0) +
-                  (stats?.total_allergies || 0) +
-                  (stats?.total_procedures || 0)}
-              </p>
-              <small>conditions, allergies, procedures</small>
-=======
+
               <div className="stat-value">{stats?.total_medications || 0}</div>
               <div className="stat-label">Medications</div>
               <div className="stat-change positive">
                 {stats?.active_medications || 0} active prescriptions
               </div>
->>>>>>> d78d388b
+
             </div>
             <div className="stat-trend">💊</div>
           </div>
         </div>
 
-<<<<<<< HEAD
-        {/* Main Content Grid */}
-        <div className="dashboard-content">
-          {/* System Health */}
-          <div className="dashboard-card">
-            <h2>System Health</h2>
-            <div className="system-health">
-              <div className="health-item">
-                <span className="health-label">Database Status:</span>
-                <span
-                  className={`health-status ${systemHealth?.database_status === 'healthy' ? 'healthy' : 'error'}`}
-                >
-                  {systemHealth?.database_status || 'Unknown'}
-                </span>
-              </div>
-              <div className="health-item">
-                <span className="health-label">Total Records:</span>
-                <span className="health-value">
-                  {systemHealth?.total_records || 0}
-                </span>
-              </div>
-              <div className="health-item">
-                <span className="health-label">System Uptime:</span>
-                <span className="health-value">
-                  {systemHealth?.system_uptime || 'Unknown'}
-                </span>
-              </div>
-              <div className="health-item">
-                <span className="health-label">Last Backup:</span>
-                <span className="health-value">
-                  {systemHealth?.last_backup
-                    ? new Date(systemHealth.last_backup).toLocaleDateString()
-                    : 'No backup recorded'}
-                </span>
-=======
+
         {/* Main Dashboard Content */}
         <div className="dashboard-content-modern">
           
@@ -369,36 +302,11 @@
                     }}
                   />
                 </div>
->>>>>>> d78d388b
               </div>
             </div>
           )}
 
-<<<<<<< HEAD
-          {/* Recent Activity */}
-          <div className="dashboard-card">
-            <h2>Recent Activity</h2>
-            <div className="recent-activity">
-              {recentActivity.length > 0 ? (
-                <ul className="activity-list">
-                  {recentActivity.map((activity, index) => (
-                    <li key={index} className="activity-item">
-                      <div className="activity-icon">
-                        {activity.model_name === 'User' && '👥'}
-                        {activity.model_name === 'Patient' && '🏥'}
-                        {activity.model_name === 'LabResult' && '🧪'}
-                        {!['User', 'Patient', 'LabResult'].includes(
-                          activity.model_name
-                        ) && '📋'}
-                      </div>
-                      <div className="activity-content">
-                        <p className="activity-description">
-                          {activity.description}
-                        </p>
-                        <small className="activity-time">
-                          {new Date(activity.timestamp).toLocaleString()}
-                        </small>
-=======
+
           {/* Overview Content */}
           {activeTab === 'overview' && (
             <div className="overview-section">
@@ -483,7 +391,7 @@
                         <div className="activity-status">
                           <span className="status-badge success">✓</span>
                         </div>
->>>>>>> d78d388b
+
                       </div>
                     ))
                   ) : (
@@ -498,41 +406,7 @@
             </div>
           )}
 
-<<<<<<< HEAD
-          {/* Quick Actions */}
-          <div className="dashboard-card">
-            <h2>Quick Actions</h2>
-            <div className="quick-actions">
-              <button
-                className="action-btn"
-                onClick={() => (window.location.href = '/admin/models/user')}
-              >
-                <span className="action-icon">👥</span>
-                Manage Users
-              </button>
-              <button
-                className="action-btn"
-                onClick={() => (window.location.href = '/admin/models/patient')}
-              >
-                <span className="action-icon">🏥</span>
-                Manage Patients
-              </button>
-              <button
-                className="action-btn"
-                onClick={() =>
-                  (window.location.href = '/admin/bulk-operations')
-                }
-              >
-                <span className="action-icon">⚡</span>
-                Bulk Operations
-              </button>
-              <button
-                className="action-btn"
-                onClick={() => (window.location.href = '/admin/system-health')}
-              >
-                <span className="action-icon">🔍</span>
-                System Health
-=======
+
           {/* Quick Actions Panel */}
           <div className="quick-actions-modern">
             <h3>⚡ Quick Actions</h3>
@@ -601,7 +475,6 @@
                   <div className="action-title">Generate Reports</div>
                   <div className="action-desc">Create system and usage reports</div>
                 </div>
->>>>>>> d78d388b
               </button>
             </div>
           </div>
