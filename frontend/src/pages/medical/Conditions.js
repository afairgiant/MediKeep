--- conflicted
+++ resolved
@@ -264,34 +264,21 @@
     }
 
     // Validate required fields
-<<<<<<< HEAD
-=======
     if (!formData.status) {
       setError('Status is required. Please select a status.');
       return;
     }
     
->>>>>>> 3ae14594
     if (!formData.diagnosis) {
       setError('Diagnosis is required.');
       return;
     }
 
-<<<<<<< HEAD
-    // Status should always have a default by now, but ensure it does
-    const validatedStatus = formData.status || 'active';
-
-=======
->>>>>>> 3ae14594
     const conditionData = {
       condition_name: formData.condition_name || null,
       diagnosis: formData.diagnosis,
       notes: formData.notes || null,
-<<<<<<< HEAD
-      status: validatedStatus, // Use validated status to avoid conflicts
-=======
       status: formData.status || 'active', // Ensure status has a default
->>>>>>> 3ae14594
       severity: formData.severity || null,
       medication_id: formData.medication_id ? parseInt(formData.medication_id) : null,
       practitioner_id: formData.practitioner_id ? parseInt(formData.practitioner_id) : null,
