--- conflicted
+++ resolved
@@ -23,13 +23,11 @@
 
   const dynamicOptions = {
     medications: medicationSelectOptions,
-<<<<<<< HEAD
   };
 
   const loadingStates = {
     medications: medicationsLoading,
-=======
->>>>>>> 48f1a10d
+
   };
 
   return (
@@ -43,10 +41,9 @@
       editingItem={editingAllergy}
       fields={allergyFormFields}
       dynamicOptions={dynamicOptions}
-<<<<<<< HEAD
+
       loadingStates={loadingStates}
-=======
->>>>>>> 48f1a10d
+
     />
   );
 };
