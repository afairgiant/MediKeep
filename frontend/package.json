{
  "name": "frontend",
  "version": "0.1.3",
  "private": true,
  "dependencies": {
    "@testing-library/dom": "^10.4.0",
    "@testing-library/jest-dom": "^6.6.3",
    "@testing-library/react": "^16.3.0",
    "@testing-library/user-event": "^13.5.0",
    "axios": "^1.9.0",
<<<<<<< HEAD
    "prettier-eslint": "^16.4.2",
=======
    "chart.js": "^4.5.0",
>>>>>>> d78d388b
    "react": "^19.1.0",
    "react-chartjs-2": "^5.3.0",
    "react-dom": "^19.1.0",
    "react-router-dom": "^7.6.2",
    "react-scripts": "5.0.1",
    "react-toastify": "^11.0.5",
    "web-vitals": "^2.1.4"
  },
  "scripts": {
    "start": "react-scripts start",
    "build": "react-scripts build",
    "test": "react-scripts test",
    "eject": "react-scripts eject",
    "dev": "concurrently \"npm run backend\" \"npm run frontend\"",
    "backend": "cd ../. python -m uvicorn app.main:app --reload --host 127.0.0.1 --port 8000",
    "frontend": "react-scripts start"
  },
  "eslintConfig": {
    "extends": [
      "react-app",
      "react-app/jest"
    ]
  },
  "browserslist": {
    "production": [
      ">0.2%",
      "not dead",
      "not op_mini all"
    ],
    "development": [
      "last 1 chrome version",
      "last 1 firefox version",
      "last 1 safari version"
    ]
  },
  "proxy": "http://localhost:8000",
  "devDependencies": {
    "concurrently": "^9.1.2",
    "http-proxy-middleware": "^3.0.5",
    "eslint": "^8.57.0",
    "prettier": "^3.2.5",
    "eslint-config-prettier": "^9.1.0",
    "eslint-plugin-prettier": "^5.1.3"
  }
}<|MERGE_RESOLUTION|>--- conflicted
+++ resolved
@@ -8,11 +8,8 @@
     "@testing-library/react": "^16.3.0",
     "@testing-library/user-event": "^13.5.0",
     "axios": "^1.9.0",
-<<<<<<< HEAD
     "prettier-eslint": "^16.4.2",
-=======
     "chart.js": "^4.5.0",
->>>>>>> d78d388b
     "react": "^19.1.0",
     "react-chartjs-2": "^5.3.0",
     "react-dom": "^19.1.0",
