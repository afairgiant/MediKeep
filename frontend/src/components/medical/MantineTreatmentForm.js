import React from 'react';
import { Badge } from '@mantine/core';
import BaseMedicalForm from './BaseMedicalForm';
import { treatmentFormFields } from '../../utils/medicalFormFields';

const MantineTreatmentForm = ({
  isOpen,
  onClose,
  title,
  formData,
  onInputChange,
  onSubmit,
  editingTreatment = null,
  conditionsOptions = [],
  conditionsLoading = false,
  practitionersOptions = [],
  practitionersLoading = false,
}) => {
  // Convert conditions to dynamic options format
  const conditionOptions = conditionsOptions.map(condition => ({
    value: String(condition.id),
    label: `${condition.diagnosis}${condition.severity ? ` (${condition.severity})` : ''}${condition.status ? ` - ${condition.status}` : ''}`,
  }));

  // Convert practitioners to dynamic options format
  const practitionerOptions = practitionersOptions.map(practitioner => ({
    value: String(practitioner.id),
    label: `${practitioner.name}${practitioner.specialty ? ` - ${practitioner.specialty}` : ''}${practitioner.practice ? ` (${practitioner.practice})` : ''}`,
  }));

  const dynamicOptions = {
    conditions: conditionOptions,
    practitioners: practitionerOptions,
<<<<<<< HEAD
  };

  const loadingStates = {
    conditions: conditionsLoading,
    practitioners: practitionersLoading,
=======
>>>>>>> 48f1a10d
  };

  // Get status color for visual feedback
  const getStatusColor = (status) => {
    switch (status) {
      case 'planned':
        return 'blue';
      case 'active':
        return 'green';
      case 'on-hold':
        return 'yellow';
      case 'completed':
        return 'teal';
      case 'cancelled':
        return 'red';
      default:
        return 'gray';
    }
  };

  // Status options with labels
  const statusOptions = [
    { value: 'planned', label: 'Planned - Treatment scheduled for future' },
    { value: 'active', label: 'Active - Currently undergoing treatment' },
    { value: 'on-hold', label: 'On Hold - Temporarily paused' },
    { value: 'completed', label: 'Completed - Treatment finished successfully' },
    { value: 'cancelled', label: 'Cancelled - Treatment discontinued' },
  ];

  return (
    <BaseMedicalForm
      isOpen={isOpen}
      onClose={onClose}
      title={title}
      formData={formData}
      onInputChange={onInputChange}
      onSubmit={onSubmit}
      editingItem={editingTreatment}
      fields={treatmentFormFields}
      dynamicOptions={dynamicOptions}
<<<<<<< HEAD
      loadingStates={loadingStates}
=======
>>>>>>> 48f1a10d
      modalSize="lg"
    >
      {/* Status Badge Visual Indicator */}
      {formData.status && (
        <div style={{ marginTop: '8px' }}>
          <Badge
            color={getStatusColor(formData.status)}
            variant="light"
            size="sm"
          >
            {statusOptions
              .find(opt => opt.value === formData.status)
              ?.label.split(' - ')[0] || formData.status}
          </Badge>
        </div>
      )}
    </BaseMedicalForm>
  );
};

export default MantineTreatmentForm;<|MERGE_RESOLUTION|>--- conflicted
+++ resolved
@@ -31,14 +31,13 @@
   const dynamicOptions = {
     conditions: conditionOptions,
     practitioners: practitionerOptions,
-<<<<<<< HEAD
+
   };
 
   const loadingStates = {
     conditions: conditionsLoading,
     practitioners: practitionersLoading,
-=======
->>>>>>> 48f1a10d
+
   };
 
   // Get status color for visual feedback
@@ -79,10 +78,8 @@
       editingItem={editingTreatment}
       fields={treatmentFormFields}
       dynamicOptions={dynamicOptions}
-<<<<<<< HEAD
       loadingStates={loadingStates}
-=======
->>>>>>> 48f1a10d
+
       modalSize="lg"
     >
       {/* Status Badge Visual Indicator */}
