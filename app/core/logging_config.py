--- conflicted
+++ resolved
@@ -46,18 +46,7 @@
 
 
 def _parse_size_string(size_str: str) -> int:
-<<<<<<< HEAD
-    """Convert size string (e.g., '50M', '1G') to bytes."""
-    size_str = size_str.upper().strip()
-    if size_str.endswith('K'):
-        return int(size_str[:-1]) * 1024
-    elif size_str.endswith('M'):
-        return int(size_str[:-1]) * 1024 * 1024
-    elif size_str.endswith('G'):
-        return int(size_str[:-1]) * 1024 * 1024 * 1024
-    else:
-        return int(size_str)  # Assume bytes if no suffix
-=======
+
     """
     Convert size string (e.g., '50M', '1G') to bytes with robust error handling.
     
@@ -134,7 +123,6 @@
         
     except (IndexError, KeyError) as e:
         raise ValueError(f"Invalid size format '{original_size}': {str(e)}")
->>>>>>> 39ad5c4a
 
 
 def _get_rotation_method() -> str:
@@ -149,12 +137,8 @@
     elif method in ["logrotate", "python"]:
         return method
     else:
-<<<<<<< HEAD
-        print(f"WARNING: Invalid LOG_ROTATION_METHOD '{method}', defaulting to 'auto'")
-=======
         import logging
         logging.warning(f"Invalid LOG_ROTATION_METHOD '{method}', defaulting to 'auto'")
->>>>>>> 39ad5c4a
         return "logrotate" if _is_logrotate_available() else "python"
 
 
@@ -328,12 +312,7 @@
                 log_file,
                 encoding=LOG_FILE_ENCODING,
             )
-<<<<<<< HEAD
-            print(f"Using logrotate for {category}.log rotation")
-        else:
-            # Use Python's built-in rotation as fallback
-            max_bytes = _parse_size_string(settings.LOG_ROTATION_SIZE)
-=======
+
             import logging
             logging.info(f"Using logrotate for {category}.log rotation")
         else:
@@ -345,7 +324,7 @@
                 logging.warning(f"Invalid LOG_ROTATION_SIZE '{settings.LOG_ROTATION_SIZE}': {e}. Using default size of 5MB for {category}.log")
                 max_bytes = 5 * 1024 * 1024  # 5MB default
             
->>>>>>> 39ad5c4a
+
             backup_count = settings.LOG_ROTATION_BACKUP_COUNT
             
             handler = logging.handlers.RotatingFileHandler(
@@ -354,12 +333,9 @@
                 backupCount=backup_count,
                 encoding=LOG_FILE_ENCODING,
             )
-<<<<<<< HEAD
-            print(f"Using Python rotation for {category}.log (size: {settings.LOG_ROTATION_SIZE}, backups: {backup_count})")
-=======
+
             import logging
             logging.info(f"Using Python rotation for {category}.log (size: {settings.LOG_ROTATION_SIZE}, backups: {backup_count})")
->>>>>>> 39ad5c4a
 
         handler.setFormatter(formatter)
         handler.setLevel(level)
