--- conflicted
+++ resolved
@@ -1,8 +1,7 @@
 import React from 'react';
-<<<<<<< HEAD
+
 import { Text } from '@mantine/core';
-=======
->>>>>>> 48f1a10d
+
 import BaseMedicalForm from './BaseMedicalForm';
 import { pharmacyFormFields } from '../../utils/medicalFormFields';
 
@@ -94,11 +93,8 @@
       ? 'Please enter a valid website URL'
       : null;
 
-<<<<<<< HEAD
   // Custom validation for submit - prevent submission if website is invalid
-=======
-  // Custom validation for submit
->>>>>>> 48f1a10d
+
   const handleSubmit = (e) => {
     if (websiteError) {
       e.preventDefault();
@@ -129,13 +125,11 @@
       editingItem={editingPharmacy}
       fields={pharmacyFormFields}
       modalSize="lg"
-<<<<<<< HEAD
+
     >
       {customContent}
     </BaseMedicalForm>
-=======
-    />
->>>>>>> 48f1a10d
+
   );
 };
 
