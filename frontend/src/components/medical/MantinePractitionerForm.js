import React from 'react';
import { Text, Anchor } from '@mantine/core';
import BaseMedicalForm from './BaseMedicalForm';
import { practitionerFormFields } from '../../utils/medicalFormFields';

const MantinePractitionerForm = ({
  isOpen,
  onClose,
  title,
  formData,
  onInputChange,
  onSubmit,
  editingPractitioner = null,
}) => {
  // Medical specialties with descriptions
  const specialtyOptions = [
    {
      value: 'Cardiology',
      label: 'Cardiology - Heart & cardiovascular system',
    },
    { value: 'Dermatology', label: 'Dermatology - Skin, hair & nails' },
    {
      value: 'Emergency Medicine',
      label: 'Emergency Medicine - Emergency care',
    },
    {
      value: 'Family Medicine',
      label: 'Family Medicine - General practice',
    },
    {
      value: 'Gastroenterology',
      label: 'Gastroenterology - Digestive system',
    },
    {
      value: 'General Surgery',
      label: 'General Surgery - Surgical procedures',
    },
    {
      value: 'Internal Medicine',
      label: 'Internal Medicine - Internal organ systems',
    },
    { value: 'Neurology', label: 'Neurology - Brain & nervous system' },
    { value: 'Obstetrics and Gynecology', label: "OB/GYN - Women's health" },
    { value: 'Oncology', label: 'Oncology - Cancer treatment' },
    { value: 'Ophthalmology', label: 'Ophthalmology - Eye care' },
    { value: 'Orthopedics', label: 'Orthopedics - Bone & joint care' },
    { value: 'Pediatrics', label: "Pediatrics - Children's health" },
    { value: 'Psychiatry', label: 'Psychiatry - Mental health' },
    { value: 'Radiology', label: 'Radiology - Medical imaging' },
    { value: 'Urology', label: 'Urology - Urinary system' },
    { value: 'Endocrinology', label: 'Endocrinology - Hormones & glands' },
    {
      value: 'Rheumatology',
      label: 'Rheumatology - Autoimmune & joint diseases',
    },
    { value: 'Anesthesiology', label: 'Anesthesiology - Pain management' },
    { value: 'Pathology', label: 'Pathology - Disease diagnosis' },
  ];

  const dynamicOptions = {
    specialties: specialtyOptions,
  };

  // Validate website URL
  const isValidWebsite = url => {
    if (!url) return true; // Optional field
    try {
      const urlObj = new URL(url.startsWith('http') ? url : `https://${url}`);
      return urlObj.protocol === 'http:' || urlObj.protocol === 'https:';
    } catch {
      return false;
    }
  };

  // Handle phone input with formatting
  const handlePhoneChange = event => {
    let value = event.target.value;

    // Remove all non-digits
    const cleaned = value.replace(/\D/g, '');

    // Format as (XXX) XXX-XXXX
    let formatted = cleaned;
    if (cleaned.length >= 6) {
      formatted = `(${cleaned.slice(0, 3)}) ${cleaned.slice(3, 6)}-${cleaned.slice(6, 10)}`;
    } else if (cleaned.length >= 3) {
      formatted = `(${cleaned.slice(0, 3)}) ${cleaned.slice(3)}`;
    } else if (cleaned.length > 0) {
      formatted = cleaned;
    }

    const syntheticEvent = {
      target: {
        name: 'phone_number',
        value: formatted,
      },
    };
    onInputChange(syntheticEvent);
  };

<<<<<<< HEAD
  // Override form data handling for custom formatted fields
  const handleInputChange = (event) => {
    const { name } = event.target;
    
    if (name === 'phone_number') {
      handlePhoneChange(event);
    } else {
      onInputChange(event);
    }
  };

=======
>>>>>>> 48f1a10d
  const websiteError =
    formData.website && !isValidWebsite(formData.website)
      ? 'Please enter a valid website URL'
      : null;

<<<<<<< HEAD
  // Custom validation for submit - prevent submission if website is invalid
  const handleSubmit = (e) => {
    if (websiteError) {
      e.preventDefault();
      return;
    }
    onSubmit(e);
  };

=======
>>>>>>> 48f1a10d
  // Custom content for website validation and link
  const customContent = (
    <>
      {formData.website && isValidWebsite(formData.website) && (
        <div style={{ marginTop: '-16px', marginBottom: '16px', textAlign: 'right' }}>
          <Anchor
            href={
              formData.website.startsWith('http')
                ? formData.website
                : `https://${formData.website}`
            }
            target="_blank"
            rel="noopener noreferrer"
            style={{ fontSize: '12px', color: '#228be6' }}
          >
            Visit Website ↗
          </Anchor>
        </div>
      )}
      {websiteError && (
        <Text size="sm" c="red" style={{ marginTop: '-16px', marginBottom: '16px' }}>
          {websiteError}
        </Text>
      )}
    </>
  );

  return (
    <BaseMedicalForm
      isOpen={isOpen}
      onClose={onClose}
      title={title}
      formData={formData}
<<<<<<< HEAD
      onInputChange={handleInputChange}
      onSubmit={handleSubmit}
=======
      onInputChange={onInputChange}
      onSubmit={onSubmit}
>>>>>>> 48f1a10d
      editingItem={editingPractitioner}
      fields={practitionerFormFields}
      dynamicOptions={dynamicOptions}
    >
      {customContent}
    </BaseMedicalForm>
  );
};

export default MantinePractitionerForm;<|MERGE_RESOLUTION|>--- conflicted
+++ resolved
@@ -98,7 +98,6 @@
     onInputChange(syntheticEvent);
   };
 
-<<<<<<< HEAD
   // Override form data handling for custom formatted fields
   const handleInputChange = (event) => {
     const { name } = event.target;
@@ -110,14 +109,12 @@
     }
   };
 
-=======
->>>>>>> 48f1a10d
+
   const websiteError =
     formData.website && !isValidWebsite(formData.website)
       ? 'Please enter a valid website URL'
       : null;
 
-<<<<<<< HEAD
   // Custom validation for submit - prevent submission if website is invalid
   const handleSubmit = (e) => {
     if (websiteError) {
@@ -127,8 +124,6 @@
     onSubmit(e);
   };
 
-=======
->>>>>>> 48f1a10d
   // Custom content for website validation and link
   const customContent = (
     <>
@@ -162,13 +157,9 @@
       onClose={onClose}
       title={title}
       formData={formData}
-<<<<<<< HEAD
       onInputChange={handleInputChange}
       onSubmit={handleSubmit}
-=======
-      onInputChange={onInputChange}
-      onSubmit={onSubmit}
->>>>>>> 48f1a10d
+
       editingItem={editingPractitioner}
       fields={practitionerFormFields}
       dynamicOptions={dynamicOptions}
