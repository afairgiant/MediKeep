--- conflicted
+++ resolved
@@ -193,21 +193,13 @@
 // Component to initialize global activity tracking with enhanced error handling
 function ActivityTracker() {
   const { isTracking, isEnabled, getStats } = useActivityTracker({
-<<<<<<< HEAD
     // Re-enable basic tracking but avoid clicks to prevent navigation interference
     trackMouseMove: false, // Keep disabled
     trackKeyboard: true,   // Safe for session management
     trackClicks: false,    // Keep disabled to avoid navigation interference
     trackTouch: true,      // Safe for mobile
     enabled: true,
-=======
-    // Use default configuration from activityConfig
-    trackMouseMove: false, // Temporarily disable to reduce noise and potential interference
-    trackKeyboard: false, // Temporarily disable for testing
-    trackClicks: false, // Temporarily disable for testing
-    trackTouch: false, // Temporarily disable for testing
-    enabled: false, // Temporarily disable entire activity tracking
->>>>>>> 69a13560
+
   });
   
   // Create a working API activity tracker that heavily throttles updateActivity calls
