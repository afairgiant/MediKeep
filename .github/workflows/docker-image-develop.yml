name: Medical Records Docker Image CI - Develop

on:
  push:
    branches: [ "develop" ]
  pull_request:
    branches: [ "develop" ]
  workflow_dispatch:

env:
  REGISTRY: ghcr.io
  IMAGE_NAME: ${{ github.repository }}/medical-records-develop

jobs:
  build:
    runs-on: ubuntu-latest
    permissions:
      contents: read
      packages: write

    steps:
    - name: Checkout repository
      uses: actions/checkout@v4
<<<<<<< HEAD
      
=======
    
>>>>>>> 5a038721
    - name: Set up Python
      uses: actions/setup-python@v4
      with:
        python-version: '3.11'
        
    - name: Install dependencies for version extraction
      run: |
        pip install python-dotenv annotated-types
<<<<<<< HEAD
        
=======
              
>>>>>>> 5a038721
    - name: Extract version from config.py
      id: version
      run: |
        VERSION=$(python3 -c "
        import sys
        sys.path.append('app/core')
        from config import settings
        print(settings.VERSION)
        ")
        echo "version=$VERSION" >> $GITHUB_OUTPUT
        echo "Extracted version: $VERSION"
        
    - name: Set up Docker Buildx
      uses: docker/setup-buildx-action@v3
      
    - name: Log in to Container Registry
      if: github.event_name != 'pull_request'
      uses: docker/login-action@v3
      with:
        registry: ${{ env.REGISTRY }}
        username: ${{ github.actor }}
        password: ${{ secrets.GITHUB_TOKEN }}

    - name: Extract metadata
      id: meta
      uses: docker/metadata-action@v5
      with:
        images: ${{ env.REGISTRY }}/${{ env.IMAGE_NAME }}
        tags: |
          type=raw,value=dev-${{ steps.version.outputs.version }}
          type=sha,prefix=dev-${{ steps.version.outputs.version }}-

    - name: Build and push Docker image
      uses: docker/build-push-action@v5
      with:
        context: .
        file: ./docker/Dockerfile
        platforms: linux/amd64,linux/arm64
        push: ${{ github.event_name != 'pull_request' }}
        tags: ${{ steps.meta.outputs.tags }}
        labels: ${{ steps.meta.outputs.labels }}
        cache-from: type=gha
        cache-to: type=gha,mode=max

    - name: Test Docker image
      if: github.event_name == 'pull_request'
      run: |
        docker build -f ./docker/Dockerfile -t test-image .
        # Basic smoke test - check if container starts and health check passes
        docker run -d --name test-container -p 8000:8000 test-image
        sleep 30
        curl -f http://localhost:8000/health || exit 1
        docker stop test-container
        docker rm test-container<|MERGE_RESOLUTION|>--- conflicted
+++ resolved
@@ -20,12 +20,8 @@
 
     steps:
     - name: Checkout repository
-      uses: actions/checkout@v4
-<<<<<<< HEAD
-      
-=======
-    
->>>>>>> 5a038721
+      uses: actions/checkout@v4    
+
     - name: Set up Python
       uses: actions/setup-python@v4
       with:
@@ -34,11 +30,7 @@
     - name: Install dependencies for version extraction
       run: |
         pip install python-dotenv annotated-types
-<<<<<<< HEAD
-        
-=======
-              
->>>>>>> 5a038721
+
     - name: Extract version from config.py
       id: version
       run: |
